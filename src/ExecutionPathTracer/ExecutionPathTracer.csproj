--- conflicted
+++ resolved
@@ -32,11 +32,7 @@
   </ItemGroup>
 
   <ItemGroup>
-<<<<<<< HEAD
-    <PackageReference Include="Microsoft.Quantum.Simulators" Version="0.15.210324357-alpha" />
-=======
     <PackageReference Include="Microsoft.Quantum.Simulators" Version="0.15.2103133969" />
->>>>>>> 25208834
   </ItemGroup>
 
 </Project>