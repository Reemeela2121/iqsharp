{
    "Logging": {
        "LogLevel": {
            "Default": "Warning"
        }
    },
    "AllowedHosts": "*",
  "DefaultPackageVersions": [
<<<<<<< HEAD
    "Microsoft.Quantum.Compiler::0.13.20111102-beta",

    "Microsoft.Quantum.CsharpGeneration::0.13.20111102-beta",
    "Microsoft.Quantum.Development.Kit::0.13.20111102-beta",
    "Microsoft.Quantum.Simulators::0.13.20111102-beta",
    "Microsoft.Quantum.Xunit::0.13.20111102-beta",

    "Microsoft.Quantum.Standard::0.13.20111102-beta",
    "Microsoft.Quantum.Standard.Visualization::0.13.20111102-beta",
    "Microsoft.Quantum.Chemistry::0.13.20111102-beta",
    "Microsoft.Quantum.Chemistry.Jupyter::0.13.20111102-beta",
    "Microsoft.Quantum.MachineLearning::0.13.20111102-beta",
    "Microsoft.Quantum.Numerics::0.13.20111102-beta",

    "Microsoft.Quantum.Katas::0.13.20111102-beta",

    "Microsoft.Quantum.Research::0.13.20111102-beta",

    "Microsoft.Quantum.Providers.IonQ::0.13.20111102-beta",
    "Microsoft.Quantum.Providers.Honeywell::0.13.20111102-beta",
    "Microsoft.Quantum.Providers.QCI::0.13.20111102-beta"
=======
    "Microsoft.Quantum.Compiler::0.13.20111201-beta",

    "Microsoft.Quantum.CsharpGeneration::0.13.20111201-beta",
    "Microsoft.Quantum.Development.Kit::0.13.20111201-beta",
    "Microsoft.Quantum.Simulators::0.13.20111201-beta",
    "Microsoft.Quantum.Xunit::0.13.20111201-beta",

    "Microsoft.Quantum.Standard::0.13.20111201-beta",
    "Microsoft.Quantum.Standard.Visualization::0.13.20111201-beta",
    "Microsoft.Quantum.Chemistry::0.13.20111201-beta",
    "Microsoft.Quantum.Chemistry.Jupyter::0.13.20111201-beta",
    "Microsoft.Quantum.MachineLearning::0.13.20111201-beta",
    "Microsoft.Quantum.Numerics::0.13.20111201-beta",

    "Microsoft.Quantum.Katas::0.13.20111201-beta",

    "Microsoft.Quantum.Research::0.13.20111201-beta",

    "Microsoft.Quantum.Providers.IonQ::0.13.20111201-beta",
    "Microsoft.Quantum.Providers.Honeywell::0.13.20111201-beta",
    "Microsoft.Quantum.Providers.QCI::0.13.20111201-beta"
>>>>>>> dabdc636
  ]
}<|MERGE_RESOLUTION|>--- conflicted
+++ resolved
@@ -6,29 +6,6 @@
     },
     "AllowedHosts": "*",
   "DefaultPackageVersions": [
-<<<<<<< HEAD
-    "Microsoft.Quantum.Compiler::0.13.20111102-beta",
-
-    "Microsoft.Quantum.CsharpGeneration::0.13.20111102-beta",
-    "Microsoft.Quantum.Development.Kit::0.13.20111102-beta",
-    "Microsoft.Quantum.Simulators::0.13.20111102-beta",
-    "Microsoft.Quantum.Xunit::0.13.20111102-beta",
-
-    "Microsoft.Quantum.Standard::0.13.20111102-beta",
-    "Microsoft.Quantum.Standard.Visualization::0.13.20111102-beta",
-    "Microsoft.Quantum.Chemistry::0.13.20111102-beta",
-    "Microsoft.Quantum.Chemistry.Jupyter::0.13.20111102-beta",
-    "Microsoft.Quantum.MachineLearning::0.13.20111102-beta",
-    "Microsoft.Quantum.Numerics::0.13.20111102-beta",
-
-    "Microsoft.Quantum.Katas::0.13.20111102-beta",
-
-    "Microsoft.Quantum.Research::0.13.20111102-beta",
-
-    "Microsoft.Quantum.Providers.IonQ::0.13.20111102-beta",
-    "Microsoft.Quantum.Providers.Honeywell::0.13.20111102-beta",
-    "Microsoft.Quantum.Providers.QCI::0.13.20111102-beta"
-=======
     "Microsoft.Quantum.Compiler::0.13.20111201-beta",
 
     "Microsoft.Quantum.CsharpGeneration::0.13.20111201-beta",
@@ -50,6 +27,5 @@
     "Microsoft.Quantum.Providers.IonQ::0.13.20111201-beta",
     "Microsoft.Quantum.Providers.Honeywell::0.13.20111201-beta",
     "Microsoft.Quantum.Providers.QCI::0.13.20111201-beta"
->>>>>>> dabdc636
   ]
 }